/*
 * Licensed to the Apache Software Foundation (ASF) under one or more
 * contributor license agreements.  See the NOTICE file distributed with
 * this work for additional information regarding copyright ownership.
 * The ASF licenses this file to You under the Apache License, Version 2.0
 * (the "License"); you may not use this file except in compliance with
 * the License.  You may obtain a copy of the License at
 *
 *     http://www.apache.org/licenses/LICENSE-2.0
 *
 * Unless required by applicable law or agreed to in writing, software
 * distributed under the License is distributed on an "AS IS" BASIS,
 * WITHOUT WARRANTIES OR CONDITIONS OF ANY KIND, either express or implied.
 * See the License for the specific language governing permissions and
 * limitations under the License.
 */
package org.apache.dubbo.config.spring.util;

import org.junit.jupiter.api.Assertions;
import org.junit.jupiter.api.Test;
import org.springframework.core.env.MapPropertySource;
import org.springframework.core.env.MutablePropertySources;

import java.util.Collections;
import java.util.HashMap;
import java.util.Map;

/**
 * {@link PropertySourcesUtils} Test
 *
 * @see PropertySourcesUtils
 * @since 2.5.8
 */
public class PropertySourcesUtilsTest {

    @Test
    public void testGetSubProperties() {

        MutablePropertySources propertySources = new MutablePropertySources();

        Map<String, Object> source = new HashMap<String, Object>();
        Map<String, Object> source2 = new HashMap<String, Object>();

        MapPropertySource propertySource = new MapPropertySource("propertySource", source);
        MapPropertySource propertySource2 = new MapPropertySource("propertySource2", source2);

        propertySources.addLast(propertySource);
        propertySources.addLast(propertySource2);

        Map<String, Object> result = PropertySourcesUtils.getSubProperties(propertySources, "user");

        Assertions.assertEquals(Collections.emptyMap(), result);

        source.put("age", "31");
        source.put("user.name", "Mercy");
        source.put("user.age", "${age}");

        source2.put("user.name", "mercyblitz");
        source2.put("user.age", "32");

        Map<String, Object> expected = new HashMap<String, Object>();
        expected.put("name", "Mercy");
        expected.put("age", "31");

        result = PropertySourcesUtils.getSubProperties(propertySources, "user");

<<<<<<< HEAD
        result = PropertySourcesUtils.getSubProperties(propertySources, KEY_PREFIX);
        Assertions.assertEquals(expected, result);
=======
        Assert.assertEquals(expected, result);
>>>>>>> d75ce73e

        result = PropertySourcesUtils.getSubProperties(propertySources, "");

        Assertions.assertEquals(Collections.emptyMap(), result);

        result = PropertySourcesUtils.getSubProperties(propertySources, "no-exists");

        Assertions.assertEquals(Collections.emptyMap(), result);

<<<<<<< HEAD
        source.put(KEY_PREFIX + ".app.name", "${info.name}");
        source.put("info.name", "Hello app");

        result = PropertySourcesUtils.getSubProperties(propertySources, KEY_PREFIX);

        String appName = result.get("app.name");

        Assertions.assertEquals("Hello app", appName);

=======
>>>>>>> d75ce73e
    }

}<|MERGE_RESOLUTION|>--- conflicted
+++ resolved
@@ -63,13 +63,7 @@
         expected.put("age", "31");
 
         result = PropertySourcesUtils.getSubProperties(propertySources, "user");
-
-<<<<<<< HEAD
-        result = PropertySourcesUtils.getSubProperties(propertySources, KEY_PREFIX);
         Assertions.assertEquals(expected, result);
-=======
-        Assert.assertEquals(expected, result);
->>>>>>> d75ce73e
 
         result = PropertySourcesUtils.getSubProperties(propertySources, "");
 
@@ -79,18 +73,6 @@
 
         Assertions.assertEquals(Collections.emptyMap(), result);
 
-<<<<<<< HEAD
-        source.put(KEY_PREFIX + ".app.name", "${info.name}");
-        source.put("info.name", "Hello app");
-
-        result = PropertySourcesUtils.getSubProperties(propertySources, KEY_PREFIX);
-
-        String appName = result.get("app.name");
-
-        Assertions.assertEquals("Hello app", appName);
-
-=======
->>>>>>> d75ce73e
     }
 
 }